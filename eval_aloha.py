--- conflicted
+++ resolved
@@ -178,11 +178,8 @@
     parser.add_argument("--exp_weight", default=0, type=float)
     parser.add_argument("--hz", default=48, type=float)
     parser.add_argument("--gamma", default=0.85, type=float)
-<<<<<<< HEAD
     parser.add_argument("--save_dir", type=str)
-=======
     parser.add_argument("--goal_path", default=None, type=str)
->>>>>>> e4b2de0e
 
     args = parser.parse_args()
     args.period = 1.0 / args.hz
